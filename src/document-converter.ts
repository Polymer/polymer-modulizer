--- conflicted
+++ resolved
@@ -38,15 +38,8 @@
 import {rewriteReferencesToLocalExports} from './passes/rewrite-references-to-local-exports';
 import {rewriteReferencesToNamespaceMembers} from './passes/rewrite-references-to-namespace-members';
 import {rewriteToplevelThis} from './passes/rewrite-toplevel-this';
-<<<<<<< HEAD
-import {ConvertedDocumentFilePath, ConvertedDocumentUrl, OriginalDocumentUrl} from './urls/types';
-import {UrlHandler} from './urls/url-handler';
-import {isOriginalDocumentUrlFormat} from './urls/util';
-import {getHtmlDocumentConvertedFilePath, getJsModuleConvertedFilePath, getScriptConvertedFilePath, getModuleId, replaceHtmlExtensionIfFound} from './urls/util';
-=======
 import {ConvertedDocumentUrl} from './urls/types';
-import {getHtmlDocumentConvertedFilePath, getJsModuleConvertedFilePath, getModuleId} from './urls/util';
->>>>>>> f45e1479
+import {getHtmlDocumentConvertedFilePath, getJsModuleConvertedFilePath, getModuleId, getScriptConvertedFilePath} from './urls/util';
 
 /**
  * Keep a map of dangerous references to check for. Output the related warning
@@ -205,40 +198,7 @@
  * to JS Modules (using JavaScript import/export statements) or the more simple
  * HTML -> HTML conversion.
  */
-<<<<<<< HEAD
-export class DocumentConverter {
-  private readonly originalPackageName: string;
-  private readonly originalUrl: OriginalDocumentUrl;
-  private readonly convertedUrl: ConvertedDocumentUrl;
-  private readonly convertedFilePath: ConvertedDocumentFilePath;
-  private readonly urlHandler: UrlHandler;
-  private readonly conversionSettings: ConversionSettings;
-  private readonly document: Document;
-
-  constructor(
-      document: Document, originalPackageName: string, urlHandler: UrlHandler,
-      conversionSettings: ConversionSettings) {
-    // The `originalPackageName` given by `PackageConverter` is sometimes
-    // incorrect because it is always the name of the root package being
-    // converted, even if this `DocumentConverter` is converting a file in a
-    // dependency of the root package. Instead, it should be the name of the
-    // package containing this document.
-    this.originalPackageName = originalPackageName;
-    this.conversionSettings = conversionSettings;
-    this.urlHandler = urlHandler;
-    this.document = document;
-    this.originalUrl = urlHandler.getDocumentUrl(document);
-    this.convertedUrl = this.convertDocumentUrl(this.originalUrl);
-    const relativeConvertedUrl =
-        this.urlHandler.convertedUrlToPackageRelative(this.convertedUrl);
-    this.convertedFilePath =
-        this.urlHandler.packageRelativeConvertedUrlToConvertedDocumentFilePath(
-            originalPackageName, relativeConvertedUrl);
-  }
-
-=======
 export class DocumentConverter extends DocumentProcessor {
->>>>>>> f45e1479
   /**
    * Returns ALL HTML Imports from a document. Note that this may return imports
    * to documents that are meant to be ignored/excluded during conversion. It
@@ -262,102 +222,6 @@
         });
   }
 
-<<<<<<< HEAD
-  private isInternalNonModuleImport(scriptImport: Import): boolean {
-    const oldScriptUrl = this.urlHandler.getDocumentUrl(scriptImport.document);
-    const newScriptUrl = this.convertScriptUrl(oldScriptUrl);
-    const isModuleImport =
-        dom5.getAttribute(scriptImport.astNode, 'type') === 'module';
-    const isInternalImport =
-        this.urlHandler.isImportInternal(this.convertedUrl, newScriptUrl);
-    return isInternalImport && !isModuleImport;
-  }
-
-  /**
-   * Creates a single program from all the JavaScript in the current document.
-   * The standard program result can be used for either scanning or conversion.
-   */
-  private prepareJsModule() {
-    const combinedToplevelStatements = [];
-    const convertedHtmlScripts = new Set<Import>();
-    const claimedDomModules = new Set<parse5.ASTNode>();
-    let prevScriptNode: parse5.ASTNode|undefined = undefined;
-    for (const script of this.document.getFeatures()) {
-      let scriptDocument: Document;
-      if (script.kinds.has('html-script') &&
-          this.isInternalNonModuleImport(script as Import)) {
-        scriptDocument = (script as Import).document;
-        convertedHtmlScripts.add(script as Import);
-      } else if (script.kinds.has('js-document')) {
-        scriptDocument = script as Document;
-      } else {
-        continue;
-      }
-      const scriptProgram =
-          recast.parse(scriptDocument.parsedDocument.contents).program;
-      rewriteToplevelThis(scriptProgram);
-      removeToplevelUseStrict(scriptProgram);
-      // We need to inline templates on a per-script basis, otherwise we run
-      // into trouble matching up analyzer AST nodes with our own.
-      const localClaimedDomModules =
-          this.inlineTemplates(scriptProgram, scriptDocument);
-      for (const claimedDomModule of localClaimedDomModules) {
-        claimedDomModules.add(claimedDomModule);
-      }
-      if (this.conversionSettings.addImportPath) {
-        this.addImportPathsToElements(scriptProgram, scriptDocument);
-      }
-      const comments: string[] = getCommentsBetween(
-          this.document.parsedDocument.ast, prevScriptNode, script.astNode);
-      const statements =
-          attachCommentsToFirstStatement(comments, scriptProgram.body);
-      combinedToplevelStatements.push(...statements);
-      prevScriptNode = script.astNode;
-    }
-
-    const trailingComments = getCommentsBetween(
-        this.document.parsedDocument.ast, prevScriptNode, undefined);
-    const maybeCommentStatement =
-        attachCommentsToFirstStatement(trailingComments, []);
-    combinedToplevelStatements.push(...maybeCommentStatement);
-    const program = jsc.program(combinedToplevelStatements);
-    removeUnnecessaryEventListeners(program);
-    removeWrappingIIFEs(program);
-
-    this.insertCodeToGenerateHtmlElements(program, claimedDomModules);
-    removeNamespaceInitializers(program, this.conversionSettings.namespaces);
-
-    return {program, convertedHtmlScripts};
-  }
-
-  /**
-   * Scan a document's new interface as a JS Module.
-   */
-  scanJsModule(): DeleteFileScanResult|JsModuleScanResult {
-    if (this._isWrapperHTMLDocument) {
-      return {
-        type: 'delete-file',
-        originalUrl: this.originalUrl,
-        convertedUrl: undefined,
-        convertedFilePath: undefined,
-      };
-    }
-
-    const {program} = this.prepareJsModule();
-    const {exportMigrationRecords} = rewriteNamespacesAsExports(
-        program, this.document, this.conversionSettings.namespaces);
-
-    return {
-      type: 'js-module',
-      originalUrl: this.originalUrl,
-      convertedUrl: this.convertedUrl,
-      convertedFilePath: this.convertedFilePath,
-      exportMigrationRecords,
-    };
-  }
-
-=======
->>>>>>> f45e1479
   /**
    * Convert a document to a JS Module.
    */
@@ -417,24 +281,6 @@
   }
 
   /**
-<<<<<<< HEAD
-   * Scan a document as a top-level HTML document. Top-level HTML documents
-   * have no exports to scan, so this returns a simple object containing
-   * relevant url mapping information.
-   */
-  scanTopLevelHtmlDocument(): HtmlDocumentScanResult {
-    return {
-      type: 'html-document',
-      convertedUrl: this.convertedUrl,
-      originalUrl: this.originalUrl,
-      convertedFilePath:
-          getHtmlDocumentConvertedFilePath(this.convertedFilePath),
-    };
-  }
-
-  /**
-=======
->>>>>>> f45e1479
    * Convert a document to a top-level HTML document.
    */
   convertTopLevelHtmlDocument(namespacedExports: Map<string, JsExport>):
@@ -860,68 +706,6 @@
   }
 
   /**
-<<<<<<< HEAD
-   * Converts an HTML Document's path from old world to new. Use new NPM naming
-   * as needed in the path, and change any .html extension to .js.
-   */
-  private convertDocumentUrl(htmlUrl: OriginalDocumentUrl):
-      ConvertedDocumentUrl {
-    // TODO(fks): This can be removed later if type-checking htmlUrl is enough
-    if (!isOriginalDocumentUrlFormat(htmlUrl)) {
-      throw new Error(
-          `convertDocumentUrl() expects an OriginalDocumentUrl string` +
-          `from the analyzer, but got "${htmlUrl}"`);
-    }
-    // Use the layout-specific UrlHandler to convert the URL.
-    let jsUrl: string = this.urlHandler.convertUrl(htmlUrl);
-    // Temporary workaround for imports of some shadycss files that wrapped
-    // ES6 modules.
-    if (jsUrl.endsWith('shadycss/apply-shim.html')) {
-      jsUrl = jsUrl.replace(
-          'shadycss/apply-shim.html', 'shadycss/entrypoints/apply-shim.js');
-    }
-    if (jsUrl.endsWith('shadycss/custom-style-interface.html')) {
-      jsUrl = jsUrl.replace(
-          'shadycss/custom-style-interface.html',
-          'shadycss/entrypoints/custom-style-interface.js');
-    }
-
-    // This is a special case for renaming 'polymer.html' in Polymer to
-    // 'polymer-legacy.html'.
-    if (this.originalPackageName === 'polymer' && jsUrl === './polymer.html') {
-      // We're converting 'polymer.html' itself:
-      jsUrl = './polymer-legacy.html';
-    } else if (jsUrl.endsWith('polymer/polymer.html')) {
-      // We're converting something that references 'polymer.html':
-      jsUrl = jsUrl.replace(
-          /polymer\/polymer\.html$/, 'polymer/polymer-legacy.html');
-    }
-
-    // Convert any ".html" URLs to point to their new ".js" module equivilent
-    jsUrl = replaceHtmlExtensionIfFound(jsUrl);
-    return jsUrl as ConvertedDocumentUrl;
-  }
-
-  /**
-   * Converts the URL for a script that is already being loaded in a
-   * pre-conversion HTML document via the <script> tag. This is similar to
-   * convertDocumentUrl(), but can skip some of the more complex .html -> .js
-   * conversion/rewriting.
-   */
-  private convertScriptUrl(oldUrl: OriginalDocumentUrl): ConvertedDocumentUrl {
-    // TODO(fks): This can be removed later if type-checking htmlUrl is enough
-    if (!isOriginalDocumentUrlFormat(oldUrl)) {
-      throw new Error(
-          `convertDocumentUrl() expects an OriginalDocumentUrl string` +
-          `from the analyzer, but got "${oldUrl}"`);
-    }
-    // Use the layout-specific UrlHandler to convert the URL.
-    return this.urlHandler.convertUrl(oldUrl);
-  }
-
-  /**
-=======
->>>>>>> f45e1479
    * Format an import from the current document to the given JS URL. If an
    * original HTML import URL is given, attempt to match the format of that
    * import URL as much as possible. For example, if the original import URL was
