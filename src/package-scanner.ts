/**
 * @license
 * Copyright (c) 2018 The Polymer Project Authors. All rights reserved.
 * This code may only be used under the BSD style license found at
 * http://polymer.github.io/LICENSE.txt
 * The complete set of authors may be found at
 * http://polymer.github.io/AUTHORS.txt
 * The complete set of contributors may be found at
 * http://polymer.github.io/CONTRIBUTORS.txt
 * Code distributed by Google as part of the polymer project is also
 * subject to an additional IP rights grant found at
 * http://polymer.github.io/PATENTS.txt
 */

import fetch from 'node-fetch';
<<<<<<< HEAD
import {Analysis, Document, ParsedHtmlDocument} from 'polymer-analyzer';
=======
import {Analysis, Document} from 'polymer-analyzer';
>>>>>>> f20e0893

import {filesJsonObjectToMap, PackageScanResultJson, serializePackageScanResult} from './conversion-manifest';
import {ConversionSettings} from './conversion-settings';
import {DeleteFileScanResult, DocumentConverter, HtmlDocumentScanResult, JsModuleScanResult, ScanResult} from './document-converter';
import {JsExport} from './js-module';
import {lookupDependencyMapping} from './package-manifest';
import {OriginalDocumentUrl} from './urls/types';
import {UrlHandler} from './urls/url-handler';

// These types represent the data surfaced from a package scan. The full
// PackageScanResult object contains both a mapping of all files from old->new,
// and a mapping of all exports from implicit global namespace references to
// new ES6 imports by name.
export type PackageScanFiles = Map<OriginalDocumentUrl, ScanResult>;
export type PackageScanExports = Map<string, JsExport>;
export interface PackageScanResult {
  files: PackageScanFiles;
  exports: PackageScanExports;
}

/**
 * PackageScanner provides the top-level interface for scanning any single
 * package. Scanning packages allows us to detect the new ES Module
 * external interface(s) across a project so that we can properly rewrite and
 * convert our files.
 */
export class PackageScanner {
  private readonly packageName: string;
  private readonly analysis: Analysis;
  private readonly urlHandler: UrlHandler;
  private readonly conversionSettings: ConversionSettings;

  /**
   * A set of all external dependencies (by name) actually detected as JS
   * imported by this package.
   */
  readonly externalDependencies = new Set<string>();

  /**
   * All JS Exports for a single package registered by namespaced identifier,
   * to map implicit HTML imports to explicit named JS imports.
   */
  private readonly namespacedExports: PackageScanExports = new Map();

  /**
   * All Scan Results for a single package registered by document URL, so that
   * the conversion process knows how to treat each file.
   */
  private readonly results: PackageScanFiles = new Map();

  constructor(
      packageName: string, analysis: Analysis, urlHandler: UrlHandler,
      conversionSettings: ConversionSettings) {
    this.packageName = packageName;
    this.analysis = analysis;
    this.urlHandler = urlHandler;
    this.conversionSettings = conversionSettings;
  }

  /**
   * Scan a package and return the scan result. This method will first try to
   * fetch a package manifest from npm. Failing that (no manifest exists, npm
   * cannot be reached, etc.) it will scan the package manually.
   */
  async scanPackage(): Promise<PackageScanResult> {
<<<<<<< HEAD
    const packageManifest = await this.getPackageManifest();
    if (packageManifest) {
      this.scanPackageFromManifest(packageManifest);
=======
    const resultsFromManifest = await this.getResultsFromManifest();
    if (resultsFromManifest) {
      this.scanPackageFromManifest(resultsFromManifest);
>>>>>>> f20e0893
    } else {
      this.scanPackageManually();
    }
    return this.getResults();
  }

  /**
   * Get a package manifest (a serializable version of the scanner results) for
   * a package.
   */
<<<<<<< HEAD
  scanPackageFromManifest(packageScanManifest: PackageScanResult) {
=======
  private scanPackageFromManifest(packageScanManifest: PackageScanResult) {
>>>>>>> f20e0893
    for (const [originalUrl, scanResult] of packageScanManifest.files) {
      this.results.set(originalUrl, scanResult);
      if (scanResult.type === 'js-module') {
        for (const expr of scanResult.exportMigrationRecords) {
          if (!this.namespacedExports.has(expr.oldNamespacedName)) {
            this.namespacedExports.set(
                expr.oldNamespacedName,
                new JsExport(scanResult.convertedUrl, expr.es6ExportName));
          }
        }
      }
    }
  }

  /**
   * Scan each document in a package manually.
   */
  scanPackageManually() {
    for (const document of this.getPackageHtmlDocuments()) {
      this.scanDocument(document);
    }
  }

  /**
   * Fetch a conversion manifest from NPM. If none can be found, return null.
   */
<<<<<<< HEAD
  async getPackageManifest(): Promise<PackageScanResult|null> {
=======
  async getResultsFromManifest(): Promise<PackageScanResult|null> {
>>>>>>> f20e0893
    const npmPackageInfo = lookupDependencyMapping(this.packageName);
    if (!npmPackageInfo) {
      return null;
    }

    try {
      const unpkgResponse = await fetch(`https://unpkg.com/${
          npmPackageInfo.npm}@${npmPackageInfo.semver}/manifest.json`);
      const manifestJson: PackageScanResultJson = await unpkgResponse.json();
      const [allFiles, allExports] = filesJsonObjectToMap(
          this.packageName, npmPackageInfo.npm, manifestJson, this.urlHandler);
      return {
        files: allFiles,
        exports: allExports,
      };
    } catch (err) {
      return null;
    }
  }

  /**
   * Get all relevant HTML documents from a package that should be scanned,
   * coverted, or otherwise handled by the modulizer.
   */
  getPackageHtmlDocuments() {
    return [
      ...this.analysis.getFeatures({
        // Set externalPackages=true so that this method works on dependencies
        // as well.
        externalPackages: true,
        kind: 'html-document',
      })
    ].filter((d) => {
      // Filter out any inline documents returned by the analyzer
      if (d.isInline === true) {
        return false;
      }
      // Filter out any excluded documents
      const documentUrl = this.urlHandler.getDocumentUrl(d);
      if (this.conversionSettings.excludes.has(documentUrl)) {
        return false;
      }
      // Filter out any documents external *from this package*
      const packageName =
          this.urlHandler.getOriginalPackageNameForUrl(documentUrl);
      return packageName === this.packageName;
    });
  }

  /**
   * Return the results of the package scan.
   */
  getResults(): PackageScanResult {
    return {
      files: this.results,
      exports: this.namespacedExports,
    };
  }

  /**
   * Get a package manifest (a serializable version of the scanner results) for
   * a package.
   */
  getConversionManifest(): PackageScanResultJson {
    return serializePackageScanResult(
        this.results, this.namespacedExports, this.urlHandler);
  }

  /**
   * Scan a document and any of its dependency packages. The scan document
   * format (JS Module or HTML Document) is determined by whether the file is
   * included in conversionSettings.includes.
   */
  private scanDocument(document: Document<ParsedHtmlDocument>, forceJs = false) {
    console.assert(
        document.kinds.has('html-document'),
        `scanDocument() must be called with an HTML document, but got ${
            document.kinds}`);
    if (!this.shouldScanDocument(document)) {
      return;
    }

    const documentUrl = this.urlHandler.getDocumentUrl(document);
    const documentConverter = new DocumentConverter(
        document, this.urlHandler, this.conversionSettings);
    let scanResult: JsModuleScanResult|HtmlDocumentScanResult|
        DeleteFileScanResult;
    try {
      scanResult =
          (forceJs || this.conversionSettings.includes.has(documentUrl)) ?
          documentConverter.scanJsModule() :
          documentConverter.scanTopLevelHtmlDocument();
    } catch (e) {
      console.error(`Error in ${document.url}`, e);
      return;
    }
    this.results.set(scanResult.originalUrl, scanResult);
    this.scanDependencies(document);
    if (scanResult.type === 'js-module') {
      for (const expr of scanResult.exportMigrationRecords) {
        if (!this.namespacedExports.has(expr.oldNamespacedName)) {
          this.namespacedExports.set(
              expr.oldNamespacedName,
              new JsExport(scanResult.convertedUrl, expr.es6ExportName));
        }
      }
    }
  }

  /**
   * Check if a document is explicitly excluded or has already been scanned
   * to decide if it should be skipped.
   */
  private shouldScanDocument(document: Document): boolean {
    const documentUrl = this.urlHandler.getDocumentUrl(document);
    return !this.results.has(documentUrl) &&
        !this.conversionSettings.excludes.has(documentUrl);
  }

  /**
   * Scan dependency files of a document. If a file is external to this package,
   * add that dependency to the externalDependencies set to be scanned
   * seperately.
   */
<<<<<<< HEAD
  private scanDependencies(document: Document<ParsedHtmlDocument>) {
=======
  private scanDependencies(document: Document) {
>>>>>>> f20e0893
    const documentUrl = this.urlHandler.getDocumentUrl(document);
    const packageName =
        this.urlHandler.getOriginalPackageNameForUrl(documentUrl);

    for (const htmlImport of DocumentConverter.getAllHtmlImports(document)) {
      const importDocumentUrl = this.urlHandler.getDocumentUrl(<any>htmlImport);
      const importPackageName =
          this.urlHandler.getOriginalPackageNameForUrl(importDocumentUrl);

      if (importPackageName === packageName) {
        this.scanDocument(htmlImport.document as Document<ParsedHtmlDocument>, true);
      } else {
        this.externalDependencies.add(importPackageName);
      }
    }
  }
}<|MERGE_RESOLUTION|>--- conflicted
+++ resolved
@@ -13,11 +13,7 @@
  */
 
 import fetch from 'node-fetch';
-<<<<<<< HEAD
 import {Analysis, Document, ParsedHtmlDocument} from 'polymer-analyzer';
-=======
-import {Analysis, Document} from 'polymer-analyzer';
->>>>>>> f20e0893
 
 import {filesJsonObjectToMap, PackageScanResultJson, serializePackageScanResult} from './conversion-manifest';
 import {ConversionSettings} from './conversion-settings';
@@ -83,15 +79,9 @@
    * cannot be reached, etc.) it will scan the package manually.
    */
   async scanPackage(): Promise<PackageScanResult> {
-<<<<<<< HEAD
-    const packageManifest = await this.getPackageManifest();
-    if (packageManifest) {
-      this.scanPackageFromManifest(packageManifest);
-=======
     const resultsFromManifest = await this.getResultsFromManifest();
     if (resultsFromManifest) {
       this.scanPackageFromManifest(resultsFromManifest);
->>>>>>> f20e0893
     } else {
       this.scanPackageManually();
     }
@@ -102,11 +92,7 @@
    * Get a package manifest (a serializable version of the scanner results) for
    * a package.
    */
-<<<<<<< HEAD
-  scanPackageFromManifest(packageScanManifest: PackageScanResult) {
-=======
   private scanPackageFromManifest(packageScanManifest: PackageScanResult) {
->>>>>>> f20e0893
     for (const [originalUrl, scanResult] of packageScanManifest.files) {
       this.results.set(originalUrl, scanResult);
       if (scanResult.type === 'js-module') {
@@ -133,11 +119,7 @@
   /**
    * Fetch a conversion manifest from NPM. If none can be found, return null.
    */
-<<<<<<< HEAD
-  async getPackageManifest(): Promise<PackageScanResult|null> {
-=======
   async getResultsFromManifest(): Promise<PackageScanResult|null> {
->>>>>>> f20e0893
     const npmPackageInfo = lookupDependencyMapping(this.packageName);
     if (!npmPackageInfo) {
       return null;
@@ -262,11 +244,7 @@
    * add that dependency to the externalDependencies set to be scanned
    * seperately.
    */
-<<<<<<< HEAD
   private scanDependencies(document: Document<ParsedHtmlDocument>) {
-=======
-  private scanDependencies(document: Document) {
->>>>>>> f20e0893
     const documentUrl = this.urlHandler.getDocumentUrl(document);
     const packageName =
         this.urlHandler.getOriginalPackageNameForUrl(documentUrl);
