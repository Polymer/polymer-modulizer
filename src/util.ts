--- conflicted
+++ resolved
@@ -35,60 +35,9 @@
 export const mkdirp = promisify(_mkdirp);
 
 /**
-<<<<<<< HEAD
- * Finds an unused identifier name given an array of requested identifiers, in
- * order of preference, and a set of used identifiers.
- *
- * The result is either:
- * - the first element of `requested` that is not in `used`, or
- * - `requested[requested.length - 1] + '$' + suffix`, where `suffix` is the
- *   lowest non-negative integer such that the result is not in `used`.
- */
-export function findAvailableIdentifier(
-    requested: ReadonlyArray<string>, used: ReadonlySet<string>) {
-  if (requested.length < 1) {
-    throw new Error('At least one identifier must be requested.');
-  }
-
-  let index = 0;
-  let alias = requested[index++];
-  while (used.has(alias) && index < requested.length) {
-    alias = requested[index++];
-  }
-
-  let suffix = 0;
-  while (used.has(alias)) {
-    alias = requested[requested.length - 1] + '$' + (suffix++);
-  }
-
-  return alias;
-}
-
-function dashToCamelCase(s: string) {
-  return s.replace(/-[a-z]/g, (m) => m[1].toUpperCase());
-}
-
-export function sourceLocationsEqual(a: estree.Node, b: estree.Node): boolean {
-  if (a === b) {
-    return true;
-  }
-  const aLoc = a.loc;
-  const bLoc = b.loc;
-  if (aLoc === bLoc) {
-    return true;
-  }
-  if (aLoc == null || bLoc == null) {
-    return false;
-  }
-  return aLoc.start.column === bLoc.start.column &&
-      aLoc.start.line === bLoc.start.line &&
-      aLoc.end.column === bLoc.end.column && aLoc.end.line === bLoc.end.line;
-}
-=======
  * Helper promisified "rimraf" library function.
  */
 export const rimraf = promisify(_rimraf);
->>>>>>> fc3fe8c1
 
 
 /**
@@ -162,18 +111,27 @@
   return undefined;
 }
 
-<<<<<<< HEAD
-export function getNamespaces(analysis: Analysis) {
-  return IterableX
-      .from(analysis.getFeatures(
-          {kind: 'namespace', externalPackages: true, imported: true}))
-      .map((n) => {
-        const name = n.name;
-        if (name.startsWith('window.')) {
-          return name.slice('window.'.length);
-        }
-        return name;
-      });
+/**
+ * Delete all files matching any of the given glob patterns, rooted in the given
+ * directory, excluding any file in node_modules/ or bower_components/.
+ */
+export async function deleteGlobsSafe(
+    globs: Iterable<string>, cwd: string): Promise<void> {
+  const toDelete = new Set<string>();
+  for (const g of globs) {
+    const matches = await glob(g, {
+      cwd,
+      absolute: true,
+      ignore: [
+        'node_modules/**',
+        'bower_components/**',
+      ],
+    });
+    for (const m of matches) {
+      toDelete.add(m);
+    }
+  }
+  await Promise.all([...toDelete].map((filepath) => fse.remove(filepath)));
 }
 
 export function joinCamelCase(arr: ReadonlyArray<string>) {
@@ -196,27 +154,4 @@
     }
   }
   return inverse;
-=======
-/**
- * Delete all files matching any of the given glob patterns, rooted in the given
- * directory, excluding any file in node_modules/ or bower_components/.
- */
-export async function deleteGlobsSafe(
-    globs: Iterable<string>, cwd: string): Promise<void> {
-  const toDelete = new Set<string>();
-  for (const g of globs) {
-    const matches = await glob(g, {
-      cwd,
-      absolute: true,
-      ignore: [
-        'node_modules/**',
-        'bower_components/**',
-      ],
-    });
-    for (const m of matches) {
-      toDelete.add(m);
-    }
-  }
-  await Promise.all([...toDelete].map((filepath) => fse.remove(filepath)));
->>>>>>> fc3fe8c1
 }