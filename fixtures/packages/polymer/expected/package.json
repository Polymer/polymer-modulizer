{
  "description": "The Polymer library makes it easy to create your own web components. Give your element some markup and properties, and then use it on a site. Polymer provides features like dynamic templates and data binding to reduce the amount of boilerplate you need to write",
  "repository": {
    "type": "git",
    "url": "https://github.com/Polymer/polymer.git"
  },
  "homepage": "https://github.com/Polymer/polymer",
  "name": "@polymer/polymer",
  "version": "3.0.0",
  "main": "polymer.html",
  "directories": {
    "doc": "docs",
    "test": "test"
  },
  "devDependencies": {
<<<<<<< HEAD
    "wct-browser-legacy": "0.0.1-pre.11",
    "@polymer/test-fixture": "^3.0.0-pre.10"
=======
    "@polymer/gen-closure-declarations": "^0.4.0",
    "@polymer/gen-typescript-declarations": "^0.3.6",
    "@webcomponents/shadycss": "^1.1.0",
    "@webcomponents/webcomponentsjs": "^1.0.22",
    "babel-preset-minify": "^0.2.0",
    "del": "^3.0.0",
    "dom5": "^2.3.0",
    "eslint-plugin-html": "^4.0.1",
    "fs-extra": "^4.0.3",
    "google-closure-compiler": "^20171112.0.0",
    "gulp": "^3.9.1",
    "gulp-babel": "^6.1.2",
    "gulp-eslint": "^4.0.0",
    "gulp-if": "^2.0.1",
    "gulp-replace": "^0.6.1",
    "gulp-size": "^2.1.0",
    "gulp-vulcanize": "^6.0.1",
    "lazypipe": "^1.0.1",
    "merge-stream": "^1.0.1",
    "parse5": "^3.0.3",
    "polymer-build": "^2.1.1",
    "run-sequence": "^2.2.0",
    "through2": "^2.0.0",
    "web-component-tester": "^6.4.1",
    "wct-browser-legacy": "0.0.1-pre.11",
    "@polymer/test-fixture": "^3.0.0-pre.8"
  },
  "scripts": {
    "build": "gulp",
    "test": "npm run lint && wct",
    "lint": "gulp lint",
    "version": "gulp update-version && git add lib/utils/boot.html",
    "update-types": "gulp update-types"
  },
  "author": "The Polymer Project Authors",
  "license": "BSD-3-Clause",
  "bugs": {
    "url": "https://github.com/Polymer/polymer/issues"
  },
  "publishConfig": {
    "access": "public"
>>>>>>> 84bfcbda
  },
  "resolutions": {
    "inherits": "2.0.3",
    "samsam": "1.1.3",
    "supports-color": "3.1.2",
    "type-detect": "1.0.0"
  },
  "dependencies": {
    "@webcomponents/shadycss": "^1.0.0",
    "@webcomponents/webcomponentsjs": "^1.0.0"
  }
}<|MERGE_RESOLUTION|>--- conflicted
+++ resolved
@@ -13,10 +13,6 @@
     "test": "test"
   },
   "devDependencies": {
-<<<<<<< HEAD
-    "wct-browser-legacy": "0.0.1-pre.11",
-    "@polymer/test-fixture": "^3.0.0-pre.10"
-=======
     "@polymer/gen-closure-declarations": "^0.4.0",
     "@polymer/gen-typescript-declarations": "^0.3.6",
     "@webcomponents/shadycss": "^1.1.0",
@@ -42,7 +38,7 @@
     "through2": "^2.0.0",
     "web-component-tester": "^6.4.1",
     "wct-browser-legacy": "0.0.1-pre.11",
-    "@polymer/test-fixture": "^3.0.0-pre.8"
+    "@polymer/test-fixture": "^3.0.0-pre.10"
   },
   "scripts": {
     "build": "gulp",
@@ -58,7 +54,7 @@
   },
   "publishConfig": {
     "access": "public"
->>>>>>> 84bfcbda
+    "wct-browser-legacy": "0.0.1-pre.11",
   },
   "resolutions": {
     "inherits": "2.0.3",
