--- conflicted
+++ resolved
@@ -12,11 +12,7 @@
  * http://polymer.github.io/PATENTS.txt
  */
 
-<<<<<<< HEAD
-=======
 import * as fse from 'fs-extra';
-import * as path from 'path';
->>>>>>> 12d8ab54
 import {Analyzer, Document} from 'polymer-analyzer';
 
 import {lookupDependencyMapping} from '../manifest-converter';
