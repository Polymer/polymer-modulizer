/**
 * @license
 * Copyright (c) 2018 The Polymer Project Authors. All rights reserved.
 * This code may only be used under the BSD style license found at
 * http://polymer.github.io/LICENSE.txt
 * The complete set of authors may be found at
 * http://polymer.github.io/AUTHORS.txt
 * The complete set of contributors may be found at
 * http://polymer.github.io/CONTRIBUTORS.txt
 * Code distributed by Google as part of the polymer project is also
 * subject to an additional IP rights grant found at
 * http://polymer.github.io/PATENTS.txt
 */

import * as fse from 'fs-extra';
import { safeDump, safeLoad } from 'js-yaml';
import * as path from 'path';

const travisConfigFile = '.travis.yml';

// https://docs.travis-ci.com/user/languages/javascript-with-nodejs/
interface TravisConfig {
  before_script?: string | string[];
  install?: string | string[];
  script?: string | string[];
  cache?: string | Array<string | { directories: string[] } | { [key: string]: boolean }>;
}

// modify travis scripts, credit to @stramel for the modifications to make
function addNPMFlag(scripts: string[]): string[] {
  return scripts.map((script) => {
    if (script.indexOf('polymer test') > -1 && script.indexOf('--npm') === -1) {
      script = script.replace('polymer test', 'polymer test --npm');
    }
    if (script.indexOf('wct') > -1 && script.indexOf('--npm') === -1) {
      script = script.replace('wct', 'wct --npm');
    }
    return script;
  });
}

function removeBowerAndPolymerInstall(scripts: string[]): string[] {
  return scripts
    .map((script) => {
      if (script.match(/bower i(?:nstall)?/) ||
        script.indexOf('polymer install') > -1) {
        return '';
      }
      if (script.match(/npm i(?:install)?|yarn add/)) {
        return script.split(' ').filter((s) => s !== 'bower').join(' ');
      }
      return script;
    })
    .filter((s) => !!s);
}

function configToArray(yamlPart: string | string[] | undefined): string[] {
  if (!yamlPart) {
    return [];
  } else if (typeof yamlPart === 'string') {
    return [yamlPart];
  } else {
    return yamlPart;
  }
}

/**
 * Set travis config in an expected way.
 * If value has no items, delete the key.
 * If value has one item, set a single string.
 * If value has more than one item, set the whole value array.
 * @param travisConfig Travis config to modify
 * @param key Property of travisConfig
 * @param value Array to set values from
 */
function setConfig(
    travisConfig: TravisConfig, key: keyof TravisConfig, value: string[]) {
  switch (value.length) {
    case 0:
      delete travisConfig[key];
      break;
    case 1:
      travisConfig[key] = value[0];
      break;
    default:
      travisConfig[key] = value;
  }
}

/**
 * Modify a project's travis config to remove `bower` commands
 * and ensure the testing commands use the `--npm` flag.
 *
 * @param inDir Root path to search for travis config
 * @param outDir Root path of output travis config
 */
export async function transformTravisConfig(
  inDir: string, outDir: string): Promise<void> {
  const inTravisPath = path.join(inDir, travisConfigFile);

  console.log(`reading travis config from ${inTravisPath}`);
  if (!await fse.pathExists(inTravisPath)) {
    return;
  }

  const travisBlob = await fse.readFile(inTravisPath, 'utf-8');
  const travisConfig = safeLoad(travisBlob) as Partial<TravisConfig>;

  let beforeScripts = configToArray(travisConfig.before_script);
  let testScripts = configToArray(travisConfig.script);
  let installScripts = configToArray(travisConfig.install);

  // remove use of `bower` and `polymer install`
  beforeScripts = removeBowerAndPolymerInstall(beforeScripts);
  testScripts = removeBowerAndPolymerInstall(testScripts);
  installScripts = removeBowerAndPolymerInstall(installScripts);

  // use `--npm` in `polymer test` and `wct` commands
  testScripts = addNPMFlag(testScripts);

  setConfig(travisConfig, 'before_script', beforeScripts);
  setConfig(travisConfig, 'script', testScripts);
  setConfig(travisConfig, 'install', installScripts);

  const outPath = path.join(outDir, travisConfigFile);
<<<<<<< HEAD
  console.log(`writing travis config to ${outPath}`);
  const travisBlobOut = safeDump(travisConfig);
=======
  const travisBlobOut = safeDump(travisConfig, {lineWidth: -1});
>>>>>>> 5a21feac
  await fse.writeFile(outPath, travisBlobOut);
}<|MERGE_RESOLUTION|>--- conflicted
+++ resolved
@@ -13,17 +13,17 @@
  */
 
 import * as fse from 'fs-extra';
-import { safeDump, safeLoad } from 'js-yaml';
+import {safeDump, safeLoad} from 'js-yaml';
 import * as path from 'path';
 
 const travisConfigFile = '.travis.yml';
 
 // https://docs.travis-ci.com/user/languages/javascript-with-nodejs/
 interface TravisConfig {
-  before_script?: string | string[];
-  install?: string | string[];
-  script?: string | string[];
-  cache?: string | Array<string | { directories: string[] } | { [key: string]: boolean }>;
+  before_script?: string|string[];
+  install?: string|string[];
+  script?: string|string[];
+  cache?: string|Array<string|{directories: string[]}|{[key: string]: boolean}>;
 }
 
 // modify travis scripts, credit to @stramel for the modifications to make
@@ -41,20 +41,20 @@
 
 function removeBowerAndPolymerInstall(scripts: string[]): string[] {
   return scripts
-    .map((script) => {
-      if (script.match(/bower i(?:nstall)?/) ||
-        script.indexOf('polymer install') > -1) {
-        return '';
-      }
-      if (script.match(/npm i(?:install)?|yarn add/)) {
-        return script.split(' ').filter((s) => s !== 'bower').join(' ');
-      }
-      return script;
-    })
-    .filter((s) => !!s);
+      .map((script) => {
+        if (script.match(/bower i(?:nstall)?/) ||
+            script.indexOf('polymer install') > -1) {
+          return '';
+        }
+        if (script.match(/npm i(?:install)?|yarn add/)) {
+          return script.split(' ').filter((s) => s !== 'bower').join(' ');
+        }
+        return script;
+      })
+      .filter((s) => !!s);
 }
 
-function configToArray(yamlPart: string | string[] | undefined): string[] {
+function configToArray(yamlPart: string|string[]|undefined): string[] {
   if (!yamlPart) {
     return [];
   } else if (typeof yamlPart === 'string') {
@@ -95,7 +95,7 @@
  * @param outDir Root path of output travis config
  */
 export async function transformTravisConfig(
-  inDir: string, outDir: string): Promise<void> {
+    inDir: string, outDir: string): Promise<void> {
   const inTravisPath = path.join(inDir, travisConfigFile);
 
   console.log(`reading travis config from ${inTravisPath}`);
@@ -123,11 +123,7 @@
   setConfig(travisConfig, 'install', installScripts);
 
   const outPath = path.join(outDir, travisConfigFile);
-<<<<<<< HEAD
   console.log(`writing travis config to ${outPath}`);
-  const travisBlobOut = safeDump(travisConfig);
-=======
   const travisBlobOut = safeDump(travisConfig, {lineWidth: -1});
->>>>>>> 5a21feac
   await fse.writeFile(outPath, travisBlobOut);
 }