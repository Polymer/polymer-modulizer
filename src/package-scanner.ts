--- conflicted
+++ resolved
@@ -117,11 +117,7 @@
    * Scan each document in a package manually.
    */
   scanPackageManually() {
-<<<<<<< HEAD
-    // Scan top-level entrypoints first, to make sure thier dependencies are
-=======
     // Scan top-level entrypoints first, to make sure their dependencies are
->>>>>>> e6190899
     // properly converted to JS modules as well.
     for (const document of this.getPackageHtmlDocuments()) {
       if (this.topLevelEntrypoints.has(
@@ -131,15 +127,11 @@
     }
     // Scan all other documents, to be converted as top-level HTML files.
     for (const document of this.getPackageHtmlDocuments()) {
-<<<<<<< HEAD
-      this.scanDocument(document, 'html-document');
-=======
       // If the document was scanned above, don't scan it again. (`scanDocument`
       // also checks this.)
       if (this.shouldScanDocument(document)) {
         this.scanDocument(document, 'html-document');
       }
->>>>>>> e6190899
     }
   }
 
