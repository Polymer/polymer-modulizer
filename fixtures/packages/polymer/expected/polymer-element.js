--- conflicted
+++ resolved
@@ -18,17 +18,13 @@
  *   attribute deserialization, and property change observation
  */
 const Element = ElementMixin(HTMLElement);
-<<<<<<< HEAD
-export { Element as PolymerElement };
-=======
 
 /**
  * @constructor
  * @implements {Polymer_ElementMixin}
  * @extends {HTMLElement}
  */
-export { Element };
+export { Element as PolymerElement };
 
 // NOTE: this is here for modulizer to export `html` for the module version of this file
->>>>>>> f45e1479
 export { html$0 as html };