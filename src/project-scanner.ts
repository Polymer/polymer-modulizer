--- conflicted
+++ resolved
@@ -80,28 +80,17 @@
    * Reads the entrypoints for a package from the `main` field in the package's
    * 'bower.json' file.
    */
-<<<<<<< HEAD
-  private async readBowerJsonEntrypoints(packageName: string) {
-    const bowerJsonPath =
-        path.join(this.urlHandler.getPackageDir(packageName), 'bower.json');
-=======
   private async readBowerJsonEntrypoints(bowerPackageName: string) {
     const bowerJsonPath = path.join(
         this.urlHandler.getPackageDir(bowerPackageName), 'bower.json');
->>>>>>> e6190899
 
     let bowerJson: Partial<BowerConfig>|undefined = undefined;
     try {
       bowerJson = await fse.readJSON(bowerJsonPath) as Partial<BowerConfig>;
     } catch {
       console.warn(
-<<<<<<< HEAD
-          `Failed to read entrypoints of package '${packageName}' because ` +
-          `the package does not have a 'bower.json' file.`);
-=======
           `Failed to read entrypoints of package '${bowerPackageName}' ` +
           `because the package does not have a 'bower.json' file.`);
->>>>>>> e6190899
     }
 
     let bowerMainFiles = bowerJson ? bowerJson.main : [];
@@ -111,58 +100,34 @@
       bowerMainFiles = [];
     }
 
-<<<<<<< HEAD
-    return bowerMainFiles.map((relativeOriginalUrl) => {
-      return this.urlHandler.packageRelativeToOriginalUrl(
-          packageName, relativeOriginalUrl);
-    });
-=======
     return bowerMainFiles.map(
         (relativeOriginalUrl) => this.urlHandler.packageRelativeToOriginalUrl(
             bowerPackageName, relativeOriginalUrl));
->>>>>>> e6190899
   }
 
   /**
    * Scan a document and any of its dependency packages for their new interface.
    */
-<<<<<<< HEAD
-  async scanPackage(packageName: string, forceScan = false) {
-    if (this.scannedPackages.has(packageName)) {
-=======
   async scanPackage(bowerPackageName: string, forceScan = false) {
     if (this.scannedPackages.has(bowerPackageName)) {
->>>>>>> e6190899
       return;
     }
 
     // If the package has custom entrypoints listed in the conversion settings,
     // use those. Otherwise, read them from the package's 'bower.json'.
     const topLevelEntrypoints =
-<<<<<<< HEAD
-        this.conversionSettings.entrypoints.get(packageName) ||
-        await this.readBowerJsonEntrypoints(packageName);
-
-    const packageScanner = new PackageScanner(
-        packageName,
-=======
         this.conversionSettings.packageEntrypoints.get(bowerPackageName) ||
         await this.readBowerJsonEntrypoints(bowerPackageName);
 
     const packageScanner = new PackageScanner(
         bowerPackageName,
->>>>>>> e6190899
         this.analysis,
         this.urlHandler,
         this.conversionSettings,
         new Set(topLevelEntrypoints));
     await packageScanner.scanPackage(forceScan);
     // Add this scanner to our cache so that it won't get double scanned.
-<<<<<<< HEAD
-    this.scannedPackages.set(packageName, packageScanner);
-=======
     this.scannedPackages.set(bowerPackageName, packageScanner);
->>>>>>> e6190899
     // Scan all dependencies of this package as well.
     for (const externalDependencyName of packageScanner.externalDependencies) {
       await this.scanPackage(externalDependencyName, false);
