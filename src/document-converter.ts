--- conflicted
+++ resolved
@@ -569,14 +569,8 @@
    * Mutates this.analysisConverter to register their exports.
    */
   private convertDependencies() {
-<<<<<<< HEAD
-    const htmlImports = this.getHtmlImports();
-    for (const htmlImport of htmlImports) {
+    for (const htmlImport of this.getHtmlImports()) {
       const jsUrl = htmlUrlToJs(htmlImport.url);
-=======
-    for (const htmlImport of this.getHtmlImports()) {
-      const jsUrl = htmlUrlToJs(htmlImport.url, this.document.url);
->>>>>>> 90fcb0bd
       if (this.analysisConverter.modules.has(jsUrl)) {
         continue;
       }
