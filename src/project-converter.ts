--- conflicted
+++ resolved
@@ -77,13 +77,8 @@
    * Get a package manifest (a serializable version of the scanner results) for
    * a package.
    */
-<<<<<<< HEAD
-  async getPackageManifest(packageName: string) {
-    return this.scanner.getPackageManifest(packageName);
-=======
   async getConversionManifest(packageName: string) {
     return this.scanner.getConversionManifest(packageName);
->>>>>>> f20e0893
   }
 
   /**
